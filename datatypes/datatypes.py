#General imports
import numpy as np
import sys
import os
import warnings
import scipy.constants as cont

#Common imports
from ..devtools import exceptions
from ..utilities import rel_transforms as rt


class _function(np.ndarray):
    
    def __new__(cls, input_array, data_type=None, interpolation = None):
        
        if data_type is None:
            raise exceptions.InputError("data_type must be specified")
        
        try:
            obj = np.asarray(input_array).view(cls)
        except ValueError:
            raise exceptions.InputError("Function components could not be " \
                                        + "correctly coerced into ndarray, " \
                                        + "check input dimensionality")
        
        obj.data_type = data_type
        
        obj.interpolation = interpolation
        
        return obj
    
    def __array_finalize__(self, obj):

        if obj is None:
            return

        self.data_type = getattr(obj, 'data_type', None)


    @classmethod
    def zeros(cls, shape):
        return np.zeros(shape).view(cls)


    @property
    def data_type(self):
        return self._data_type

    @data_type.setter
    def data_type(self, value):

        if value is None:
            self._data_type = {}
            return

        self._data_type = value
        if self._data_type is not None:
            for d in self._data_type:
                if hasattr(self, d):
                    setattr(self, d, value[d])
                else:
                    raise exceptions.InputDataError("data_type has "
                                                    + "unrecognised option '"
                                                    + str(d) + "'")

    @property
    def timebase(self):
        try:
            return self._timebase
        except AttributeError:
            return None
    
<<<<<<< HEAD
    @timebase.setter
    def timebase(self, value):
        self._check_data_type('timebase', value)
        self._timebase = value

    
    def _check_data_type(self, element, value):
        self._data_type[element] = value
        
=======
    @classmethod
    def zeros(cls, shape):
        return np.zeros(shape).view(cls)
>>>>>>> 808b77b7
    
    def _prep_reshape(self, n_sections = 1, use_time = None, use_turns = None):
        
        if use_turns is None and use_time is None:
            raise exceptions.InputError("At least one of use_turns and "
                                        + "use_time should be defined")
            
        if use_time is not None:
            nPts = len(use_time)
        else:
            nPts = len(use_turns)
            
        if self.time_base == 'by_turn' and use_turns is None:
            raise exceptions.InputError("If function is defined by_turn "
                                        + "use_turns must be given")

        if self.time_base == 'by_time' and use_time is None:
            raise exceptions.InputError("If function is defined by_time "
                                        + "use_time must be given")

        return np.zeros([n_sections, nPts])
    
    
    def _comp_definition_reshape(self, n_sections, use_time, use_turns):
        
        if n_sections > 1 and self.shape[0] == 1:
            warnings.warn("multi-section required, but "
                          + str(self.__class__.__name__) + " function is single"
                          + " section, expanding to match n_sections")

        elif n_sections != self.shape[0]:
            raise exceptions.DataDefinitionError("n_sections (" \
                                                 + str(n_sections) \
                                                 + ") does not match function "
                                                 + "definition ("\
                                                 + str(self.shape[0]) + ")")
    
        if self.time_base == 'by_time':
            if use_time is None:
                raise exceptions.DataDefinitionError("Function is defined by "
                                                     + "time but use_time has"
                                                     + " not been given")
            if use_time[-1] > self[0, 0, -1]:
                warnings.warn("use_time extends beyond function definition, "
                              + "interpolation will assume fixed value")
            if use_time[0] < self[0, 0, 0]:
                warnings.warn("use_time starts before function definition, "
                              + "interpolation will assume fixed value")
        
        if self.time_base == 'by_turn':
            if use_turns is None:
                raise exceptions.DataDefinitionError("Function is defined by "
                                                     + "turn but use_turns has"
                                                     + " not been given")
            if np.max(use_turns) > self.shape[1]:
                raise exceptions.DataDefinitionError("Function does not have "
                                                     + "enough turns defined "
                                                     + "for maximum requested "
                                                     + "turn number")
    
    def _interpolate(self, section, use_time):

        if not np.all(np.diff(use_time) > 0):
            raise exceptions.InputDataError("use_time is not monotonically "
                                            + "increasing")
            
        if self.interpolation == 'linear':
            return self._interpolate_linear(section, use_time)
        else:
            raise RuntimeError("Invalid interpolation requested")
            

    def _interpolate_linear(self, section, use_time):
        if self.sectioning == 'single_section':
            return np.interp(use_time, self[0, 0], self[0, 1])
        else:
            return np.interp(use_time, self[section, 0], self[section, 1])
    
    
    def reshape(self, n_sections = 1, use_time = None, use_turns = None):
        
        self._comp_definition_reshape(n_sections, use_time, use_turns)        
        newArray = self._prep_reshape(n_sections, use_time, use_turns)
        
        for s in range(n_sections):        
            if self.time_base == 'single':
                if self.sectioning == 'single_section':
                    newArray[s] += self
                else:
                    newArray[s] += self[s]
    
            elif self.time_base == 'by_turn':
                if self.sectioning == 'single_section':
                    newArray[s] = self[0, use_turns]
                else:
                    newArray[s] = self[s, use_turns]
            
            elif self.time_base == 'by_time':
                    newArray[s] = self._interpolate(s, use_time)
        
        return newArray.view(self.__class__)
        
        


class _ring_function(_function):

    def __new__(cls, *args, time = None, n_turns = None, 
                allow_single = False, interpolation = None, **kwargs):
        
        _check_time_turns(time, n_turns)
            
        data_points, data_types = _get_dats_types(*args, time = time, \
                                                  n_turns = n_turns)

        _check_data_types(data_types, allow_single)
        if allow_single:
            data_types, data_points = _expand_singletons(data_types, 
                                                         data_points)

        if 'by_turn' in data_types:
            _check_turn_numbers(data_points, data_types)
        
        
        if len(data_types) == 1:
            data_type = {'timebase': data_types[0], 
                         'sectioning': 'single_section'}
        else:
            data_type = {'timebase': data_types[0], 
                         'sectioning': 'multi_section'}
        
        data_type = {**data_type, **kwargs}
        
        return super().__new__(cls, data_points, data_type, interpolation)
    
    @property
    def sectioning(self):
        try:
            return self._sectioning
        except AttributeError:
            return None
    
    @sectioning.setter
    def sectioning(self, value):
        self._check_data_type('sectioning', value)
        self._sectioning = value

        

class ring_program(_ring_function):
    
    def __new__(cls, *args, func_type='momentum', time = None, n_turns = None):
        allowed = ['momentum', 'total energy', 'kinetic energy', 
                   'bending field']
        if func_type not in allowed:
            raise exceptions.InputDataError("func_type must be one of "
                                            + str(tuple(a for a in allowed)))
        
        return super().__new__(cls, *args, time = time, n_turns = n_turns, 
                    func_type = func_type)
    
    @property
    def func_type(self):
        try:
            return self._func_type
        except AttributeError:
            return None
    
    @func_type.setter
    def func_type(self, value):
        self._check_data_type('func_type', value)
        self._func_type = value
            
    def _convert_section(self, section, mass, charge = None, 
                         bending_radius = None):
        
        if self.time_base == 'by_time':
            sectionFunction = np.array(self[section, 1])
        else:
            sectionFunction = np.array(self[section])
        
        if self.func_type == 'momentum':
            pass
        elif self.func_type == 'total energy':
            sectionFunction = rt.energy_to_mom(sectionFunction, mass)
            np.sqrt(sectionFunction**2 - mass**2)
        elif self.func_type == 'kinetic energy':
            sectionFunction = rt.kin_energy_to_mom(sectionFunction, mass)
        elif self.func_type == 'bending field':
            if None in (bending_radius, charge):
                raise exceptions.InputError("Converting from bending field "
                                            + "requires both charge and "
                                            + "bending radius to be defined")
            sectionFunction = rt.B_to_mom(sectionFunction, bending_radius, 
                                          charge)
    
        else:
            raise RuntimeError("Function type invalid")

        return sectionFunction
    
    
    def convert(self, mass, charge = None, bending_radius = None, 
                inPlace = True):
        
        newArray = np.zeros(self.shape)

        for s in range(self.shape[0]):
            if self.time_base == 'by_time':
                newArray[s, 1] = self._convert_section(s, mass, bending_radius)
                newArray[s, 0] = self[s, 0]
            else:
                newArray[s] = self._convert_section(s, mass, bending_radius)

        if inPlace:
            for s in range(self.shape[0]):
                if self.time_base == 'by_time':
                    self[s, 1] = newArray[s, 1]
                else:
                    self[s] = newArray[s]
            
            self.func_type = 'momentum'
        
        else:
            return super().__new__(self.__class__, *newArray, 
                        func_type = 'momentum')
        
        
    def preprocess(self, mass, circumference, interp_time = None, 
                   interpolation = 'linear', t_start = 0, t_end = np.inf,
                   flat_bottom = 0, flat_top = 0, targetNTurns = np.inf):

        if self.func_type != 'momentum':
            raise exceptions.DataDefinitionError("Only momentum functions "
                                                 + "can be preprocessed, not "
                                                 + self.func_type + "first run"
                                                 + self.__class__.__name__ \
                                                 + ".convert")

        if not hasattr(interp_time, '__call__'):
            if interp_time is None:
                _interp_time = 0
            else:
                _interp_time = interp_time
            interp_time = lambda x: _interp_time
        
        if t_start < self[0, 0, 0]:
            warnings.warn("t_start too early, starting from " 
                          + str(self[0, 0, 0]))
            t_start = self[0, 0, 0]

        if t_end > self[0, 0, -1]:
            warnings.warn("t_stop too late, ending at " 
                          + str(self[0, 0, -1]))
            t_end = self[0, 0, -1]
        
        for s in range(self.shape[0]):
            nTurns, useTurns, time, momentum = self._linear_interpolation(mass,
                                                              circumference, 
                                                            (interp_time, 
                                                             t_start, t_end), 
                                                            targetNTurns, s)
        
        newArray = np.zeros([2+self.shape[0], len(useTurns)])
        newArray[0, :] = useTurns
        newArray[1, :] = time

        #TODO: multi-section
        for s in range(self.shape[0]):
            newArray[s+2] = momentum
            
        newArray = newArray.view(self.__class__)
        
        newArray.n_turns = nTurns
        
        return newArray
        
    
    def _linear_interpolation(self, mass, circumference, time, targetNTurns,
                              section):
        
        time_func = time[0]
        start = time[1]
        stop = time[2]
        
        pInit = np.interp(start, self[section, 0], self[section, 1])
        beta_0 = rt.mom_to_beta(pInit, mass)
        T0 = rt.beta_to_trev(beta_0, circumference)

        nTurns = 0
        time_interp = [start]
        momentum_interp = [pInit]
        use_turns = [0]

        next_time = time_interp[0] + T0
        
        next_store_time = time_func(time_interp[0])

        input_time = self[section, 0].tolist()
        input_momentum = self[section, 1].tolist()

        while next_time < stop:
            next_momentum = np.interp(next_time, input_time, 
                                      input_momentum)
            next_beta = rt.mom_to_beta(next_momentum, mass)
            next_time = next_time + rt.beta_to_trev(next_beta, circumference)
            nTurns += 1

            if next_time >= next_store_time:
                time_interp.append(next_time)
                momentum_interp.append(next_momentum)
                use_turns.append(nTurns)
                next_store_time = time_func(time_interp[-1])
            
            if nTurns > targetNTurns:
                break

        else:
            if targetNTurns != np.inf:
                warnings.warn("Maximum time reached before number of turns")
            
        return nTurns, use_turns, time_interp, momentum_interp
        

    def _ramp_start_stop(self):
        
        if self.time_base != 'by_time':
            raise RuntimeError("Only implemented for by_time functions")
        
        time_start_ramp = np.max(self[0, 0][self[0, 1] == self[0, 1, 0]])
        time_end_ramp = np.max(self[0, 0][self[0, 1] == self[0, 1, -1]])

        return time_start_ramp, time_end_ramp




class momentum_compaction(_ring_function):
    
    def __new__(cls, *args, order = 0, time = None, n_turns = None, 
                interpolation = 'linear'):

        return super().__new__(cls, *args, time = time, 
                                 n_turns = n_turns, allow_single = True,
                                 interpolation = 'linear', order=order)

    @property
    def order(self):
        try:
            return self._order
        except AttributeError:
            return None
    
    @order.setter
    def order(self, value):
        self._check_data_type('order', value)
        self._order = value


class _RF_function(_function):
    
    def __new__(cls, *args, harmonics, time = None, n_turns = None, \
                interpolation = 'linear', allow_single = True, **kwargs):
        
        _check_time_turns(time, n_turns)
        
        data_points, data_types = _get_dats_types(*args, time = time, \
                                                  n_turns = n_turns)
        
        _check_data_types(data_types, allow_single = allow_single)

        data_types, data_points = _expand_singletons(data_types, data_points)

        try:
            iter(harmonics)
        except TypeError:
            harmonics = (harmonics,)
        
        if len(data_points) != len(harmonics):
            raise exceptions.InputError("Number of functions does not match " \
                                        + "number of harmonics")

        if not (all(t == 'single' for t in data_types) \
            or (interpolation is None or len(data_points) == 1)):

            if interpolation is not None and data_types[0] != 'by_time':
                raise exceptions.DataDefinitionError("Interpolation only "
                                                     + "possible if functions "
                                                     + "are defined by time")
    
            if interpolation != 'linear':
                raise RuntimeError("Only linear interpolation currently "
                                   + "available")
            
            input_times = []
            for d in data_points:
                input_times += d[0].tolist()
            
            interp_times = sorted(set(input_times))
    
            for i in range(len(data_points)):
                 interp_data = np.interp(interp_times, data_points[i][0], \
                                         data_points[i][1])
                 data_points[i] = np.array([interp_times, interp_data])
        
        data_type = {'timebase': data_types[0], 'harmonics': harmonics, 
                     **kwargs}
        
        return super().__new__(cls, data_points, data_type, 
                               interpolation)



    @property
    def harmonics(self):
        try:
            return self._harmonics
        except AttributeError:
            return None
    
    @harmonics.setter
    def harmonics(self, value):
        self._check_data_type('harmonics', value)
        self._harmonics = value



    def reshape(self, harmonics = None, use_time = None, use_turns = None):
        
        if harmonics is None:
            harmonics = self.harmonics

        newArray = self._prep_reshape(len(harmonics), 
                                      use_time = use_time, 
                                      use_turns = use_turns)
        
        for i, h in enumerate(harmonics):
            for j, s in enumerate(self.harmonics):
                if h == s:
                    break
            else:
                continue
            
            if self.time_base == 'single':
                newArray[i] += self[j]
    
            elif self.time_base == 'by_turn':
                newArray[i] = self[j, use_turns]
            
            elif self.time_base == 'by_time':
                newArray[i] = self._interpolate(j, use_time)
        
        newArray = newArray.view(self.__class__)

        newArray.data_type = {'func_type': self.func_type, 
                              'timebase':  'interpolated',
                              'harmonics': harmonics}

        return newArray


class voltage_program(_RF_function):
    
    def __new__(cls, *args, harmonics, time = None, n_turns = None, \
                interpolation = 'linear'):

        return super().__new__(cls, *args, harmonics = harmonics, time = time,
                                n_turns = n_turns, 
                                interpolation = interpolation)


class phase_program(_RF_function):
    
    def __new__(cls, *args, harmonics, time = None, n_turns = None, \
                interpolation = 'linear'):

        return super().__new__(cls, *args, harmonics = harmonics, time = time,
                                n_turns = n_turns, 
                                interpolation = interpolation)


class _freq_phase_off(_RF_function):
    
    def __new__(cls, *args, harmonics, time = None, n_turns = None, \
                interpolation = 'linear'):

        return super().__new__(cls, *args, harmonics = harmonics, time = time,
                                n_turns = n_turns, 
                                interpolation = interpolation)
    
    
    def calc_delta_omega(self, design_omega):
        
        if not isinstance(self, phase_offset):
            raise RuntimeError("calc_delta_omega can only be used with a "
                               + "phase modulation function")
        
        delta_omega = np.zeros(self.shape)
        for i, h in enumerate(self.sectioning):
            delta_omega[i] = np.gradient(self[i]) * design_omega \
                          / (2*np.pi * h)
        
        delta_omega = delta_omega.view(omega_offset)

        delta_omega.data_type = {'func_type': self.func_type,
                                 'timebase': self.timebase,
                                 'sectioning': self.sectioning}
        
        return delta_omega
    
    
    def calc_delta_phase(self, design_omega, wrap=False):
        
        if not isinstance(self, omega_offset):
            raise RuntimeError("calc_delta_omega can only be used with a "
                               + "phase modulation function")
        
        delta_phase = np.zeros(self.shape)
        for i, h in enumerate(self.sectioning):
            delta_phase[i] = np.cumsum(h*(h*self[i])/design_omega)
            if wrap:
                while np.max(delta_phase[i]) > np.pi:
                    delta_phase[i, delta_phase[i] > np.pi] -= 2*np.pi
                while np.min(delta_phase[i]) < -np.pi:
                    delta_phase[i, delta_phase[i] < -np.pi] += 2*np.pi
        
        delta_phase = delta_phase.view(phase_offset)

        delta_phase.data_type = {'func_type': self.func_type,
                                 'timebase': self.timebase,
                                 'sectioning': self.sectioning}

        return delta_phase
        


class phase_offset(_freq_phase_off):

    def __new__(cls, *args, harmonics, time = None, n_turns = None, \
                interpolation = 'linear'):

        return super().__new__(cls, *args, harmonics = harmonics, time = time,
                                n_turns = n_turns, 
                                interpolation = interpolation)


class omega_offset(_freq_phase_off):

    def __new__(cls, *args, harmonics, time = None, n_turns = None, \
                interpolation = 'linear'):

        return super().__new__(cls, *args, harmonics = harmonics, time = time,
                                n_turns = n_turns, 
                                interpolation = interpolation)
        
    

class _beam_data(_function):
    
    def __new__(cls, *args, param, units, time = None, n_turns = None, 
                interpolation = 'linear'):
        
        _check_time_turns(time, n_turns)
            
        data_points, data_types = _get_dats_types(*args, time = time, \
                                                  n_turns = n_turns)
        
        _check_data_types(data_types, True)
        data_types, data_points = _expand_singletons(data_types, 
                                                     data_points)
        
        if 'by_turn' in data_types:
            _check_turn_numbers(data_points, data_types)

        if len(data_types) == 1:
            data = (param, data_types[0], 'single_bunch')
        if len(data_types) == 1:
            data = (param, data_types[0], 'multi_bunch')
        
        obj = super().__new__(cls, data_points, data, interpolation)
        obj.units = units


class emittance(_beam_data):
    
    def __new__(cls, *args, emittance_type = 'matched_area', units = 'eVs', 
                time = None, n_turns = None, interpolation = 'linear'):
        
        return super().__new__(cls, *args, param = emittance_type, 
                               time = time, n_turns = n_turns,
                               interpoaltion = interpolation)


class length(_beam_data):
    
    def __new__(cls, *args, length_type = 'full_length', units = 's',
                time = None, n_turns = None, interpolation = 'linear'):
        
        return super().__new__(cls, *args, param =  length_type, units = units,
                               time = time, n_turns = n_turns,
                               interpoaltion = interpolation)


class height(_beam_data):
    
    def __new__(cls, *args, height_type = 'half_height', units = 'eV',
                time = None, n_turns = None, interpolation = 'linear'):
        
        return super().__new__(cls, *args, param =  height_type, units = units,
                               time = time, n_turns = n_turns,
                               interpoaltion = interpolation)


class synchronous_phase(_beam_data):
    
    def __new__(cls, *args, units = 's', time = None, n_turns = None, 
                interpolation = 'linear'):
        
        return super().__new__(cls, *args, param = 'synchronous_phase',
                               units = units, time = time, n_turns = n_turns,
                               interpoaltion = interpolation)



###############################################
####FUNCTIONS TO HELP IN DATA TYPE CREATION####
###############################################
    
def _expand_singletons(data_types, data_points):
    
        if 'by_turn' in data_types:
            n_turns = _check_turn_numbers(data_points, data_types, \
                                          allow_single=True)

            if 'single' in data_types:
                for i, t in enumerate(data_types):
                    if t == 'single':
                        data_types[i] = 'by_turn'
                        data_points[i] = [data_points[i]]*n_turns

        if 'by_time' in data_types and 'single' in data_types:

            for i, t in enumerate(data_types):
                if t == 'by_time':
                    useTime = data_points[i][0]
                    break

            for i, t in enumerate(data_types):
                if t == 'single':
                    data_types[i] = 'by_time'
                    data_points[i] = np.array([useTime, \
                                               [data_points[i]]*len(useTime)])
    
        return data_types, data_points

#For functions defined by turn number, check all have same number of turns
def _check_turn_numbers(data_points, data_types, allow_single=False):

    lengths = []
    for datPt, datType in zip(data_points, data_types):
        if datType == 'by_turn':
            lengths.append(len(datPt))

    if not allow_single:
        if len(lengths) != len(data_types):
            raise exceptions.InputError("Functions with single and by_turn " \
                                        + "together not allowed")
            
    if not all(length == lengths[0] for length in lengths):
        raise exceptions.DataDefinitionError("Functions defined by " \
                                            + "turn with unequal " \
                                            + "numbers of turns")
    
    return lengths[0]


def _check_data_types(data_types, allow_single = False):

    comparator = []
    for t in data_types:
        if t != 'single':
            comparator.append(t)
            break
    
    if len(comparator) == 0:
        comparator.append('single')

    if allow_single and 'single' not in comparator:
        comparator.append('single')

    gen = (datType in comparator for datType in data_types)

    if not all(gen):
        raise exceptions.DataDefinitionError("Input programs " \
                                     + "follow different conventions")
            
#Raise exceptions if both time and n_turns are not None
def _check_time_turns(time, n_turns):
    if time is not None and n_turns is not None:
            raise exceptions.InputError("time and n_turns cannot both be "
                                        + "specified")

#Loop over _check_dims for all *args and return corresponding data_points 
#and data_types
def _get_dats_types(*args, time, n_turns):
    
    data_points = []
    data_types = []
    
    for arg in args:
        data_point, data_type = _check_dims(arg, time, n_turns)
        data_points.append(data_point)
        data_types.append(data_type)
    
    return data_points, data_types


#Identify if data is single valued, by_turn, or by_time
def _check_dims(data, time = None, n_turns = None):

    #Check and handle single valued data
    #if not single valued coerce to numpy array and continue
    try:
        iter(data)
        data = np.array(data)
    except TypeError:
        if n_turns is None:
            return data, 'single'
        else:
            return [data]*n_turns, 'by_turn'

    #If n_turns specified and data is not single valued it should be 
    #of len(n_turns)
    if n_turns is not None:
        if len(data) == n_turns:
            return data, 'by_turn'
        else:
            raise exceptions.InputError("Input length does not match n_turns")
    
    elif time is not None:
        if data.shape[0] == 2 and hasattr(data[0], '__iter__'):
            raise exceptions.InputError("Data has been passed with " \
                                        + "[time, value] format and time " \
                                        + "defined, only 1 should be given")
        else:
            #If time is passed don't return, use test below avoids duplication
            if len(data) == len(time):
                data = np.array([time, data])
            else:
                raise exceptions.InputError("time and data are of unequal" \
                                            + " length")

    #If data has shape (2, n) data[0] is taken as time
    if data.shape[0] == 2 and len(data.shape) == 2:
        return data, 'by_time'
    #if data has shape (n,) data[0] is taken as momentum by turn
    elif len(data.shape) == 1:
        return data, 'by_turn'

    raise exceptions.InputError("Input data not understood")




############################################
####LOCAL EQUIVALENTS TO NUMPY FUNCTIONS####
############################################
    
    
    
    
    
    
    
    
    
    <|MERGE_RESOLUTION|>--- conflicted
+++ resolved
@@ -71,7 +71,6 @@
         except AttributeError:
             return None
     
-<<<<<<< HEAD
     @timebase.setter
     def timebase(self, value):
         self._check_data_type('timebase', value)
@@ -81,11 +80,6 @@
     def _check_data_type(self, element, value):
         self._data_type[element] = value
         
-=======
-    @classmethod
-    def zeros(cls, shape):
-        return np.zeros(shape).view(cls)
->>>>>>> 808b77b7
     
     def _prep_reshape(self, n_sections = 1, use_time = None, use_turns = None):
         
