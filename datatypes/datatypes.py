#General imports
import numpy as np
import sys
import os
import warnings
import scipy.constants as cont
import matplotlib.pyplot as plt

#Common imports
from ..devtools import exceptions
from ..utilities import rel_transforms as rt

#TODO: Overwrite some np funcs (e.g. __iadd__) where necessary
#TODO: In derived classes handle passing datatype as input
#TODO: Make RF System object
class _function(np.ndarray):
    
    def __new__(cls, input_array, data_type=None, interpolation = None):
        
        if data_type is None:
            raise exceptions.InputError("data_type must be specified")
        
        try:
            obj = np.asarray(input_array).view(cls)
        except ValueError:
            raise exceptions.InputError("Function components could not be " \
                                        + "correctly coerced into ndarray, " \
                                        + "check input dimensionality")
        
        obj.data_type = data_type
        
        obj.interpolation = interpolation
        
        return obj
    
    def __array_finalize__(self, obj):

        if obj is None:
            return

        self.data_type = getattr(obj, 'data_type', None)


    @classmethod
    def zeros(cls, shape, data_type = None):
        newArray = np.zeros(shape).view(cls)
        newArray.data_type = data_type
        return newArray


    @property
    def data_type(self):
        return self._data_type

    @data_type.setter
    def data_type(self, value):

        if value is None:
            self._data_type = {}
            return

        self._data_type = value
        if self._data_type is not None:
            for d in self._data_type:
                if hasattr(self, d):
                    setattr(self, d, value[d])
                else:
                    raise exceptions.InputDataError("data_type has "
                                                    + "unrecognised option '"
                                                    + str(d) + "'")

    @property
    def timebase(self):
        try:
            return self._timebase
        except AttributeError:
            return None
    
    @timebase.setter
    def timebase(self, value):
        self._check_data_type('timebase', value)
        self._timebase = value

    
    def _check_data_type(self, element, value):
        self._data_type[element] = value
        
    
    def _prep_reshape(self, n_sections = 1, use_time = None, use_turns = None):
        
        if use_turns is None and use_time is None:
            raise exceptions.InputError("At least one of use_turns and "
                                        + "use_time should be defined")
            
        if use_time is not None:
            nPts = len(use_time)
        else:
            nPts = len(use_turns)
            
        if self.timebase == 'by_turn' and use_turns is None:
            raise exceptions.InputError("If function is defined by_turn "
                                        + "use_turns must be given")

        if self.timebase == 'by_time' and use_time is None:
            raise exceptions.InputError("If function is defined by_time "
                                        + "use_time must be given")

        return np.zeros([n_sections, nPts])
    
    
    def _comp_definition_reshape(self, n_sections, use_time, use_turns):

        if n_sections > 1 and self.shape[0] == 1:
            warnings.warn("multi-section required, but "
                          + str(self.__class__.__name__) + " function is single"
                          + " section, expanding to match n_sections")

        elif n_sections != self.shape[0]:
            raise exceptions.DataDefinitionError("n_sections (" \
                                                 + str(n_sections) \
                                                 + ") does not match function "
                                                 + "definition ("\
                                                 + str(self.shape[0]) + ")")
    
        if self.timebase == 'by_time':
            if use_time is None:
                raise exceptions.DataDefinitionError("Function is defined by "
                                                     + "time but use_time has"
                                                     + " not been given")
            if use_time[-1] > self[0, 0, -1]:
                warnings.warn("use_time extends beyond function definition, "
                              + "interpolation will assume fixed value")
            if use_time[0] < self[0, 0, 0]:
                warnings.warn("use_time starts before function definition, "
                              + "interpolation will assume fixed value")
        
        if self.timebase == 'by_turn':
            if use_turns is None:
                raise exceptions.DataDefinitionError("Function is defined by "
                                                     + "turn but use_turns has"
                                                     + " not been given")
            if np.max(use_turns) > self.shape[1]:
                raise exceptions.DataDefinitionError("Function does not have "
                                                     + "enough turns defined "
                                                     + "for maximum requested "
                                                     + "turn number")
    
    def _interpolate(self, section, use_time):

        if not np.all(np.diff(use_time) > 0):
            raise exceptions.InputDataError("use_time is not monotonically "
                                            + "increasing")
            
        if self.interpolation == 'linear':
            return self._interpolate_linear(section, use_time)
        else:
            raise RuntimeError("Invalid interpolation requested")
            

    def _interpolate_linear(self, section, use_time):
        if self.shape[0] == 1:
            return np.interp(use_time, self[0, 0], self[0, 1])
        else:
            return np.interp(use_time, self[section, 0], self[section, 1])
   
    
    def reshape(self, n_sections = 1, use_time = None, use_turns = None):
        
        self._comp_definition_reshape(n_sections, use_time, use_turns)        
        newArray = self._prep_reshape(n_sections, use_time, use_turns)
        
        for s in range(n_sections):
            if self.timebase == 'single':

                if self.shape[0] == 1:
                    newArray[s] += self
                else:
                    newArray[s] += self[s]
    
            elif self.timebase == 'by_turn':

                if self.shape[0] == 1:
                    newArray[s] = self[0, use_turns]
                else:
                    newArray[s] = self[s, use_turns]
            
            elif self.timebase == 'by_time':
                    newArray[s] = self._interpolate(s, use_time)
        
        return newArray.view(self.__class__)
        
        


class _ring_function(_function):

    def __new__(cls, *args, time = None, n_turns = None, 
                allow_single = False, interpolation = None, **kwargs):
        
        _check_time_turns(time, n_turns)
            
        data_points, data_types = _get_dats_types(*args, time = time, \
                                                  n_turns = n_turns)

        _check_data_types(data_types, allow_single)
        if allow_single:
            data_types, data_points = _expand_singletons(data_types, 
                                                         data_points)

        if 'by_turn' in data_types:
            _check_turn_numbers(data_points, data_types)
        
        
        if len(data_types) == 1:
            data_type = {'timebase': data_types[0], 
                         'sectioning': 'single_section'}
        else:
            data_type = {'timebase': data_types[0], 
                         'sectioning': 'multi_section'}
        
        data_type = {**data_type, **kwargs}
        
        return super().__new__(cls, data_points, data_type, interpolation)
    
    @property
    def sectioning(self):
        try:
            return self._sectioning
        except AttributeError:
            return None
    
    @sectioning.setter
    def sectioning(self, value):
        self._check_data_type('sectioning', value)
        self._sectioning = value

        
#TODO: Make super, inherit to different func_types
class _ring_program(_ring_function):
    
    def __new__(cls, *args, time = None, n_turns = None):
#        allowed = ['momentum', 'total energy', 'kinetic energy', 
#                   'bending field']
#        if func_type not in allowed:
#            raise exceptions.InputDataError("func_type must be one of "
#                                            + str(tuple(a for a in allowed)))
        
        return super().__new__(cls, *args, time = time, n_turns = n_turns)
    
#    @property
#    def func_type(self):
#        try:
#            return self._func_type
#        except AttributeError:
#            return None
#    
#    @func_type.setter
#    def func_type(self, value):
#        self._check_data_type('func_type', value)
#        self._func_type = value
            
    def _convert_section(self, section, mass, charge = None, 
                         bending_radius = None):
        
        if self.timebase == 'by_time':
            sectionFunction = np.array(self[section, 1])
        else:
            sectionFunction = np.array(self[section])
        
        if isinstance(self, momentum_program):
            pass
        elif isinstance(self, total_energy_program):
            sectionFunction = rt.energy_to_mom(sectionFunction, mass)
            np.sqrt(sectionFunction**2 - mass**2)
        elif isinstance(self, kinetic_energy_program):
            sectionFunction = rt.kin_energy_to_mom(sectionFunction, mass)
        elif isinstance(self, bending_field_program):
            if None in (bending_radius, charge):
                raise exceptions.InputError("Converting from bending field "
                                            + "requires both charge and "
                                            + "bending radius to be defined")
            sectionFunction = rt.B_to_mom(sectionFunction, bending_radius, 
                                          charge)
    
        else:
            raise RuntimeError("Function type invalid")

        return sectionFunction
    
    
    def convert(self, mass, charge = None, bending_radius = None, 
                inPlace = True):
        
        newArray = np.zeros(self.shape)

        for s in range(self.shape[0]):
            if self.timebase == 'by_time':
                newArray[s, 1] = self._convert_section(s, mass, charge,
                                                        bending_radius)
                newArray[s, 0] = self[s, 0]
            else:
                newArray[s] = self._convert_section(s, mass, charge,
                                                     bending_radius)

        if inPlace:
            for s in range(self.shape[0]):
                if self.timebase == 'by_time':
                    self[s, 1] = newArray[s, 1]
                else:
                    self[s] = newArray[s]
            
            self.__class__ = momentum_program
        
        else:
            return super().__new__(momentum_program, *newArray)
        
    #TODO: multi-section
    def preprocess(self, mass, circumference, interp_time = None, 
                   interpolation = 'linear', t_start = 0, t_end = np.inf,
                   flat_bottom = 0, flat_top = 0, targetNTurns = np.inf):

        if not isinstance(self, momentum_program):
            raise exceptions.DataDefinitionError("Only momentum functions "
                                                 + "can be preprocessed, not "
<<<<<<< HEAD
                                                 + self.__class__.__name__ 
                                                 + ", first run " 
                                                 + self.__class__.__name__ 
=======
                                                 + self.func_type + "first run "
                                                 + self.__class__.__name__ \
>>>>>>> 8aad48e7
                                                 + ".convert")

        if not hasattr(interp_time, '__call__'):
            if interp_time is None:
                _interp_time = 0
            else:
                _interp_time = interp_time
            interp_time = lambda x: x + _interp_time
        
        if self.timebase == 'by_time':
            if t_start < self[0, 0, 0]:
                warnings.warn("t_start too early, starting from " 
                              + str(self[0, 0, 0]))
                t_start = self[0, 0, 0]
    
            if t_end > self[0, 0, -1]:
                warnings.warn("t_stop too late, ending at " 
                              + str(self[0, 0, -1]))
                t_end = self[0, 0, -1]
        
            for s in range(self.shape[0]):
                nTurns, useTurns, time, momentum = self._linear_interpolation(
                                                            mass,
                                                            circumference, 
                                                            (interp_time, 
                                                             t_start, t_end), 
                                                            targetNTurns, s)
        #TODO: Sampling with turn by turn data
        #TODO: nTurns != self.shape[1]
        elif self.timebase == 'by_turn':
            if targetNTurns < np.inf:
                nTurns = targetNTurns
            else:
                nTurns = self.shape[1]
            useTurns = np.arange(nTurns)
            time = self._time_from_turn(mass, circumference)
            momentum = self[0]
        
        #TODO: Handle passed number of turns
        elif self.timebase == 'single':
            time = [0]
            nTurns = 1
            useTurns = [0]
            momentum = self.copy()

        newArray = np.zeros([2+self.shape[0], len(useTurns)])
        newArray[0, :] = useTurns
        newArray[1, :] = time


        for s in range(self.shape[0]):
            newArray[s+2] = momentum
            
        newArray = newArray.view(self.__class__)
        
        newArray.n_turns = nTurns
        
        return newArray
        
    
    def _time_from_turn(self, mass, circumference):
        
        trev = rt.mom_to_trev(self[0], mass, circ=circumference)
        return np.cumsum(trev)
        
    
    def _linear_interpolation(self, mass, circumference, time, targetNTurns,
                              section):
        
        time_func = time[0]
        start = time[1]
        stop = time[2]

        pInit = np.interp(start, self[section, 0], self[section, 1])
        beta_0 = rt.mom_to_beta(pInit, mass)
        T0 = rt.beta_to_trev(beta_0, circumference)

        nTurns = 0
        time_interp = [start]
        momentum_interp = [pInit]
        use_turns = [0]

        next_time = time_interp[0] + T0
        
        next_store_time = time_func(time_interp[0])

        input_time = self[section, 0].tolist()
        input_momentum = self[section, 1].tolist()

        k = 0

        while next_time < stop:
            while next_time > input_time[k]:
                k += 1
            # next_momentum = np.interp(next_time, input_time, 
            #                           input_momentum)
            next_momentum = input_momentum[k-1] \
                            + (input_momentum[k] - input_momentum[k-1]) \
                             * (next_time - input_time[k-1]) \
                             / (input_time[k] - input_time[k-1])
                             
            next_beta = rt.mom_to_beta(next_momentum, mass)
            next_time = next_time + rt.beta_to_trev(next_beta, circumference)
            nTurns += 1

            if next_time >= next_store_time:
                time_interp.append(next_time)
                momentum_interp.append(next_momentum)
                use_turns.append(nTurns)
                next_store_time = time_func(time_interp[-1])

            if nTurns >= targetNTurns-1:
                break

        else:
            if targetNTurns != np.inf:
                warnings.warn("Maximum time reached before number of turns")

        return nTurns, use_turns, time_interp, momentum_interp
        

    def _ramp_start_stop(self):
        
        if self.timebase != 'by_time':
            raise RuntimeError("Only implemented for by_time functions")
        
        time_start_ramp = np.max(self[0, 0][self[0, 1] == self[0, 1, 0]])
        time_end_ramp = np.max(self[0, 0][self[0, 1] == self[0, 1, -1]])

        return time_start_ramp, time_end_ramp


class momentum_program(_ring_program):
    pass

class total_energy_program(_ring_program):
    pass

class kinetic_energy_program(_ring_program):
    pass

class bending_field_program(_ring_program):
    pass



class momentum_compaction(_ring_function):
    
    def __new__(cls, *args, order = 0, time = None, n_turns = None, 
                interpolation = 'linear'):

        return super().__new__(cls, *args, time = time, 
                                 n_turns = n_turns, allow_single = True,
                                 interpolation = 'linear', order=order)

    @property
    def order(self):
        try:
            return self._order
        except AttributeError:
            return None
    
    @order.setter
    def order(self, value):
        self._check_data_type('order', value)
        self._order = value


class _RF_function(_function):
    
    def __new__(cls, *args, harmonics, time = None, n_turns = None, \
                interpolation = 'linear', allow_single = True, **kwargs):
        
        _check_time_turns(time, n_turns)
        
        data_points, data_types = _get_dats_types(*args, time = time, \
                                                  n_turns = n_turns)
        
        _check_data_types(data_types, allow_single = allow_single)

        data_types, data_points = _expand_singletons(data_types, data_points)

        try:
            iter(harmonics)
        except TypeError:
            harmonics = (harmonics,)
        
        if len(data_points) != len(harmonics):
            raise exceptions.InputError("Number of functions does not match " \
                                        + "number of harmonics")

        if not 'by_turn' in data_types:
            data_points = interpolate_input(data_points, data_types, 
                                            interpolation)
        
#        elif not (all(t == 'single' for t in data_types) \
#            or (interpolation is None or len(data_points) == 1)):
#
#            if interpolation is not None and data_types[0] != 'by_time':
#                raise exceptions.DataDefinitionError("Interpolation only "
#                                                     + "possible if functions "
#                                                     + "are defined by time")
#    
#            if interpolation != 'linear':
#                raise RuntimeError("Only linear interpolation currently "
#                                   + "available")
#            
#            input_times = []
#            for d in data_points:
#                input_times += d[0].tolist()
#            
#            interp_times = sorted(set(input_times))
#    
#            for i in range(len(data_points)):
#                 interp_data = np.interp(interp_times, data_points[i][0], \
#                                         data_points[i][1])
#                 data_points[i] = np.array([interp_times, interp_data])
        
        data_type = {'timebase': data_types[0], 'harmonics': harmonics, 
                     **kwargs}
        
        return super().__new__(cls, data_points, data_type, 
                               interpolation)



    @property
    def harmonics(self):
        try:
            return self._harmonics
        except AttributeError:
            return None
    
    @harmonics.setter
    def harmonics(self, value):
        self._check_data_type('harmonics', value)
        self._harmonics = value



    def reshape(self, harmonics = None, use_time = None, use_turns = None):
        
        if harmonics is None:
            harmonics = self.harmonics

        if use_turns is not None:
            use_turns = [int(turn) for turn in use_turns]

        newArray = self._prep_reshape(len(harmonics), 
                                      use_time = use_time, 
                                      use_turns = use_turns)
        
        for i, h in enumerate(harmonics):
            for j, s in enumerate(self.harmonics):
                if h == s:
                    break
            else:
                continue
            
            if self.timebase == 'single':
                newArray[i] += self[j]
    
            elif self.timebase == 'by_turn':
                newArray[i] = self[j, use_turns]
            
            elif self.timebase == 'by_time':
                newArray[i] = self._interpolate(j, use_time)
        
        newArray = newArray.view(self.__class__)

        newArray.data_type = {'timebase':  'interpolated',
                              'harmonics': harmonics}

        return newArray


class voltage_program(_RF_function):
    
    def __new__(cls, *args, harmonics, time = None, n_turns = None, \
                interpolation = 'linear'):

        return super().__new__(cls, *args, harmonics = harmonics, time = time,
                                n_turns = n_turns, 
                                interpolation = interpolation)


class phase_program(_RF_function):
    
    def __new__(cls, *args, harmonics, time = None, n_turns = None, \
                interpolation = 'linear'):

        return super().__new__(cls, *args, harmonics = harmonics, time = time,
                                n_turns = n_turns, 
                                interpolation = interpolation)


class _freq_phase_off(_RF_function):
    
    def __new__(cls, *args, harmonics, time = None, n_turns = None, \
                interpolation = 'linear'):

        return super().__new__(cls, *args, harmonics = harmonics, time = time,
                                n_turns = n_turns, 
                                interpolation = interpolation)
    
    
    def calc_delta_omega(self, design_omega):
        
        if not isinstance(self, phase_offset):
            raise RuntimeError("calc_delta_omega can only be used with a "
                               + "phase modulation function")
        
        delta_omega = np.zeros(self.shape)
        for i, h in enumerate(self.harmonics):
            delta_omega[i] = np.gradient(self[i]) * design_omega \
                          / (2*np.pi * h)
        
        delta_omega = delta_omega.view(omega_offset)

        delta_omega.data_type = {'timebase': self.timebase,
                                 'harmonics': self.harmonics}
        
        return delta_omega
    
    
    def calc_delta_phase(self, design_omega, wrap=False):
        
        if not isinstance(self, omega_offset):
            raise RuntimeError("calc_delta_omega can only be used with a "
                               + "phase modulation function")
        
        delta_phase = np.zeros(self.shape)
        for i, h in enumerate(self.harmonics):
            delta_phase[i] = np.cumsum(h*(h*self[i])/design_omega)
            if wrap:
                while np.max(delta_phase[i]) > np.pi:
                    delta_phase[i, delta_phase[i] > np.pi] -= 2*np.pi
                while np.min(delta_phase[i]) < -np.pi:
                    delta_phase[i, delta_phase[i] < -np.pi] += 2*np.pi
        
        delta_phase = delta_phase.view(phase_offset)

        delta_phase.data_type = {'timebase': self.timebase,
                                 'harmonics': self.harmonics}

        return delta_phase
        


class phase_offset(_freq_phase_off):

    def __new__(cls, *args, harmonics, time = None, n_turns = None, \
                interpolation = 'linear'):

        return super().__new__(cls, *args, harmonics = harmonics, time = time,
                                n_turns = n_turns, 
                                interpolation = interpolation)


class omega_offset(_freq_phase_off):

    def __new__(cls, *args, harmonics, time = None, n_turns = None, \
                interpolation = 'linear'):

        return super().__new__(cls, *args, harmonics = harmonics, time = time,
                                n_turns = n_turns, 
                                interpolation = interpolation)
        

class _beam_data(_function):
    
    def __new__(cls, *args, units, time = None, n_turns = None, 
                interpolation = 'linear', **kwargs):
        
        _check_time_turns(time, n_turns)
            
        data_points, data_types = _get_dats_types(*args, time = time, \
                                                  n_turns = n_turns)
        
        _check_data_types(data_types, True)
        data_types, data_points = _expand_singletons(data_types, 
                                                     data_points)
        
        if 'by_turn' in data_types:
            _check_turn_numbers(data_points, data_types)
        else:
            data_points = interpolate_input(data_points, data_types, interpolation)

        if len(data_types) == 1:
            bunching = 'single_bunch'
        else:
            bunching = 'multi_bunch'
        
        data_type = {'timebase': data_types[0], 'bunching': bunching,
                     'units': units, **kwargs}
        
        return super().__new__(cls, data_points, data_type, interpolation)


    @property
    def bunching(self):
        try:
            return self._bunching
        except AttributeError:
            return None
    
    @bunching.setter
    def bunching(self, value):
        self._check_data_type('bunching', value)
        self._bunching = value
        
        
    @property
    def units(self):
        try:
            return self._units
        except AttributeError:
            return None
    
    @units.setter
    def units(self, value):
        self._check_data_type('units', value)
        self._units = value


class acceptance(_beam_data):
    
    def __new__(cls, *args, units = 'eVs', time = None, n_turns = None, 
                interpolation = 'linear'):
        
        return super().__new__(cls, *args, time = time, n_turns = n_turns,
                               interpolation = interpolation)


class emittance(_beam_data):
    
    def __new__(cls, *args, emittance_type = 'matched_area', units = 'eVs', 
                time = None, n_turns = None, interpolation = 'linear'):
        
        return super().__new__(cls, *args, 
                               emittance_type = emittance_type,
                               units = units, time = time, 
                               n_turns = n_turns,
                               interpolation = interpolation)


    @property
    def emittance_type(self):
        try:
            return self._emittance_type
        except AttributeError:
            return None
    
    @emittance_type.setter
    def emittance_type(self, value):
        self._check_data_type('emittance_type', value)
        self._emittance_type = value


class length(_beam_data):
    
    def __new__(cls, *args, length_type = 'full_length', units = 's',
                time = None, n_turns = None, interpolation = 'linear'):
        
        return super().__new__(cls, *args, length_type = length_type, 
                               units = units, time = time, 
                               n_turns = n_turns,
                               interpolation = interpolation)


    @property
    def length_type(self):
        try:
            return self._length_type
        except AttributeError:
            return None
    
    @length_type.setter
    def length_type(self, value):
        self._check_data_type('length_type', value)
        self._length_type = value
        

class height(_beam_data):
    
    def __new__(cls, *args, height_type = 'half_height', units = 'eV',
                time = None, n_turns = None, interpolation = 'linear'):
        
        return super().__new__(cls, *args, height_type = height_type, 
                               units = units, time = time, n_turns = n_turns,
                               interpolation = interpolation)


    @property
    def height_type(self):
        try:
            return self._height_type
        except AttributeError:
            return None
    
    @height_type.setter
    def height_type(self, value):
        self._check_data_type('height_type', value)
        self._height_type = value


class synchronous_phase(_beam_data):
    
    def __new__(cls, *args, units = 's', time = None, n_turns = None, 
                interpolation = 'linear'):
        
        return super().__new__(cls, *args, units = units, time = time, 
                               n_turns = n_turns, 
                               interpolation = interpolation)



###############################################
####FUNCTIONS TO HELP IN DATA TYPE CREATION####
###############################################
    
def _expand_singletons(data_types, data_points):
    
        if 'by_turn' in data_types:
            n_turns = _check_turn_numbers(data_points, data_types, \
                                          allow_single=True)

            if 'single' in data_types:
                for i, t in enumerate(data_types):
                    if t == 'single':
                        data_types[i] = 'by_turn'
                        data_points[i] = [data_points[i]]*n_turns

        if 'by_time' in data_types and 'single' in data_types:

            for i, t in enumerate(data_types):
                if t == 'by_time':
                    useTime = data_points[i][0]
                    break

            for i, t in enumerate(data_types):
                if t == 'single':
                    data_types[i] = 'by_time'
                    data_points[i] = np.array([useTime, \
                                               [data_points[i]]*len(useTime)])
    
        return data_types, data_points

#For functions defined by turn number, check all have same number of turns
def _check_turn_numbers(data_points, data_types, allow_single=False):

    lengths = []
    for datPt, datType in zip(data_points, data_types):
        if datType == 'by_turn':
            lengths.append(len(datPt))

    if not allow_single:
        if len(lengths) != len(data_types):
            raise exceptions.InputError("Functions with single and by_turn " \
                                        + "together not allowed")
            
    if not all(length == lengths[0] for length in lengths):
        raise exceptions.DataDefinitionError("Functions defined by " \
                                            + "turn with unequal " \
                                            + "numbers of turns")
    
    return lengths[0]


def _check_data_types(data_types, allow_single = False):

    comparator = []
    for t in data_types:
        if t != 'single':
            comparator.append(t)
            break
    
    if len(comparator) == 0:
        comparator.append('single')

    if allow_single and 'single' not in comparator:
        comparator.append('single')

    gen = (datType in comparator for datType in data_types)

    if not all(gen):
        raise exceptions.DataDefinitionError("Input programs " \
                                     + "follow different conventions")
            
#Raise exceptions if both time and n_turns are not None
def _check_time_turns(time, n_turns):
    if time is not None and n_turns is not None:
            raise exceptions.InputError("time and n_turns cannot both be "
                                        + "specified")

#Loop over _check_dims for all *args and return corresponding data_points 
#and data_types
def _get_dats_types(*args, time, n_turns):
    
    data_points = []
    data_types = []
    
    for arg in args:
        data_point, data_type = _check_dims(arg, time, n_turns)
        data_points.append(data_point)
        data_types.append(data_type)
    
    return data_points, data_types


#Identify if data is single valued, by_turn, or by_time
def _check_dims(data, time = None, n_turns = None):

    #Check and handle single valued data
    #if not single valued coerce to numpy array and continue
    try:
        iter(data)
        data = np.array(data)
    except TypeError:
        if n_turns is None:
            return data, 'single'
        else:
            return [data]*n_turns, 'by_turn'

    #If n_turns specified and data is not single valued it should be 
    #of len(n_turns)
    if n_turns is not None:
        if len(data) == n_turns:
            return data, 'by_turn'
        else:
            raise exceptions.InputError("Input length does not match n_turns")
    
    elif time is not None:
        if data.shape[0] == 2 and hasattr(data[0], '__iter__'):
            raise exceptions.InputError("Data has been passed with " \
                                        + "[time, value] format and time " \
                                        + "defined, only 1 should be given")
        else:
            #If time is passed don't return, use test below avoids duplication
            if len(data) == len(time):
                data = np.array([time, data])
            else:
                raise exceptions.InputError("time and data are of unequal" \
                                            + " length")

    #If data has shape (2, n) data[0] is taken as time
    if data.shape[0] == 2 and len(data.shape) == 2:
        return data, 'by_time'
    #if data has shape (n,) data[0] is taken as momentum by turn
    elif len(data.shape) == 1:
        return data, 'by_turn'

    raise exceptions.InputError("Input data not understood")



def interpolate_input(data_points, data_types, interpolation = 'linear'):
    
    if interpolation != 'linear':
        raise RuntimeError("Only linear interpolation defined")
    
    if all(t == 'single' for t in data_types):
        return data_points
    
    if data_types[0] != 'by_time':
        exceptions.DataDefinitionError("Interpolation only possible if functions "
                                       + "are defined by time")
    
    input_times = []
    for d in data_points:
        input_times += d[0].tolist()
    
    interp_times = sorted(set(input_times))

    for i in range(len(data_points)):
         interp_data = np.interp(interp_times, data_points[i][0], \
                                 data_points[i][1])
         data_points[i] = np.array([interp_times, interp_data])

    return data_points


############################################
####LOCAL EQUIVALENTS TO NUMPY FUNCTIONS####
############################################
    
    
    
    
    
    
    
    
    
    <|MERGE_RESOLUTION|>--- conflicted
+++ resolved
@@ -322,14 +322,9 @@
         if not isinstance(self, momentum_program):
             raise exceptions.DataDefinitionError("Only momentum functions "
                                                  + "can be preprocessed, not "
-<<<<<<< HEAD
                                                  + self.__class__.__name__ 
                                                  + ", first run " 
                                                  + self.__class__.__name__ 
-=======
-                                                 + self.func_type + "first run "
-                                                 + self.__class__.__name__ \
->>>>>>> 8aad48e7
                                                  + ".convert")
 
         if not hasattr(interp_time, '__call__'):
